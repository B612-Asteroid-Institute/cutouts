import os
import logging
import argparse
import numpy as np
import numpy.typing as npt
import pandas as pd

from astropy.time import Time
from typing import (
    List,
    Optional,
    Union,
    Tuple
)
from pyvo.dal.sia import SIAService

from .io import (
    find_cutout,
    find_cutout_ztf,
    download_cutout
)
from .plot import plot_cutouts

logger = logging.getLogger("cutouts")

SIA_URL = "https://datalab.noirlab.edu/sia/nsc_dr2"

def get_cutouts(
        times: Time,
        ra: npt.NDArray[np.float64],
        dec: npt.NDArray[np.float64],
        obscode: str,
        sia_url: str = SIA_URL,
        exposure_id: Optional[str] = None,
        exposure_time: Optional[float] = None,
        delta_time: float = 1e-8,
        height: float = 20.,
        width: float = 20.,
        out_dir: Optional[str] = None,
        timeout: Optional[int] = 180,
    ) -> Tuple[List[Union[str, None]], pd.DataFrame]:
    """
    Attempt to find cutouts by querying the given Simple Image Access (SIA)
    catalog for cutouts at each RA, Dec, and MJD [UTC]. If the exposure ID is known
    an additional check will be made to make sure the exposure ID matches the cutout.
    If it does not, then a warning will be thrown.

    Parameters
    ----------
    times : `~astropy.time.core.Time` (N)
        Observation times.
    ra : `~numpy.ndarray` (N)
        Right Ascension in degrees.
    dec :`~numpy.ndarray` (N)
        Declination in degrees.
    sia_url : str
        Simple Image Access (SIA) service URL.
    exposure_id: str, optional
        Exposure ID, if known.
    delta_time: float, optional
        Match on observation time to within this delta. Delta should
        be in units of days.
    height : float, optional
        Height of the cutout in arcseconds.
    width : float, optional
        Width of the cutout in arcseconds.
    out_dir : str, optional
        Save cutouts to this directory. If None, cutouts are saved to
        the package cache located at ~/.cutouts.
    timeout : int, optional
        Timeout in seconds before giving up on downloading cutout.

    Returns
    -------
    list : str
        Paths of the downloaded cutouts, if no cutout was found for a particular
        position and time then None instead.
    results : `~pandas.DataFrame`
        DataFrame containing SIA search results for each cutout.
    exposure_times: `~numpy.ndarray` (N)
        Exposure times in seconds


    Raises
    ------
    ValueError: If times is not an `~astropy.Time` object.
    """
    # Connect to Simple Image Access catalog
    sia_service = SIAService(sia_url)

    if not isinstance(times, Time):
        err = (
            "times should be an astropy.time object"
        )
        raise ValueError(err)

    if not isinstance(exposure_id, (List, np.ndarray)):
        exposure_id = [None for i in range(len(ra))]

    if not isinstance(exposure_time, (List, np.ndarray)):
        exposure_time = [None for i in range(len(ra))]

    mjd = times.utc.mjd

    urls = []
    results = []
<<<<<<< HEAD
    for i, (ra_i, dec_i, mjd_i, exposure_id_i, obscode_i) in enumerate(zip(ra, dec, mjd, exposure_id, obscode)):

        if obscode_i == "I41":
            try:
                cutout_url, results_i = find_cutout_ztf(
                    ra_i,
                    dec_i,
                    mjd_i,
                    delta_time=delta_time,
                    height=height,
                    width=width,
                    exposure_id=exposure_id_i
                )

            except FileNotFoundError as e:
                logger.warning(f"No cutout found for {mjd_i} MJD [UTC] at (RA, Dec) = ({ra_i}, {dec_i}) in ZTF archive")
                cutout_url = None
                results_i = pd.DataFrame({"access_url" : [None]})

        else:
            try:
                cutout_url, results_i = find_cutout(
                    ra_i,
                    dec_i,
                    mjd_i,
                    sia_service,
                    delta_time=delta_time,
                    height=height,
                    width=width,
                    exposure_id=exposure_id_i
                )

            except FileNotFoundError as e:
                logger.warning(f"No cutout found for {mjd_i} MJD [UTC] at (RA, Dec) = ({ra_i}, {dec_i}) in SIA Search")
                cutout_url = None
                results_i = pd.DataFrame({"access_url" : [None]})
=======
    exposure_times = []
    for i, (ra_i, dec_i, mjd_i, exposure_id_i, exposure_time_i) in enumerate(zip(ra, dec, mjd, exposure_id, exposure_time)):

        try:
            cutout_url, results_i, exptime_i = find_cutout(
                ra_i,
                dec_i,
                mjd_i,
                sia_service,
                delta_time=delta_time,
                height=height,
                width=width,
                exposure_id=exposure_id_i,
                exposure_time=exposure_time_i
            )

        except FileNotFoundError as e:
            logger.warning(f"No cutout found for {mjd_i} MJD [UTC] at (RA, Dec) = ({ra_i}, {dec_i})")
            cutout_url = None
            results_i = pd.DataFrame({"access_url" : [None]})
>>>>>>> 4f212caa

        urls.append(cutout_url)
        results.append(results_i)
        exposure_times.append(exptime_i)

    results = pd.concat(
        results,
        ignore_index=True
    )

    exposure_times = np.array(exposure_times)

    paths = []
    for i, (ra_i, dec_i, mjd_i, exposure_id_i, url_i) in enumerate(zip(ra, dec, mjd, exposure_id, urls)):

        if exposure_id_i is None:
            file_name = f"{times[i].utc.isot}_ra{ra_i:.8f}_dec{dec_i:.8f}_h{height}_w{width}.fits"
        else:
            file_name = f"{times[i].utc.isot}_ra{ra_i:.8f}_dec{dec_i:.8f}_expid_{exposure_id_i}_h{height}_w{width}.fits"

        if out_dir is not None:
            out_file_i = os.path.join(out_dir, file_name)
        else:
            out_file_i = None

        if url_i is None:
            path_i = None
        else:
            if not os.path.exists(out_file_i):
                logger.info(f"Cutout {file_name} has been previously downloaded.")
                try:
                    path_i = download_cutout(
                        url_i,
                        out_file=out_file_i,
                        cache=True,
                        pkgname="cutouts",
                        timeout=timeout,
                    )
                except FileNotFoundError:
                    path_i = None
            else:
                path_i = out_file_i

        paths.append(path_i)

    return paths, results, exposure_times

def main():

    parser = argparse.ArgumentParser(
        prog="cutouts",
        description="Get and plot cutouts along a trajectory."
    )
    parser.add_argument(
        "observations",
        help="File containing observations and predicted ephemerides of a moving object.",
        type=str
        )
    parser.add_argument(
        "--out_dir",
        help="Directory where to save downloaded cutouts and the grid of plotted cutouts.",
        type=str,
        default="."
        )
    parser.add_argument(
        "--out_file",
        help="File name (not including --out_dir) of where to save cutouts grid.",
        type=str,
        default="cutouts.jpg"
    )
    parser.add_argument(
        "--sia_url",
        help="Simple Image Access (SIA) URL.",
        type=str,
        default=SIA_URL
        )
    args = parser.parse_args()


    observations = pd.read_csv(args.observations, index_col=False)

    ra = observations["pred_ra_deg"].values
    dec = observations["pred_dec_deg"].values
    vra = observations["pred_vra_degpday"].values
    vdec = observations["pred_vdec_degpday"].values
    obscode = observations["obscode"].values
    times = Time(observations["mjd_utc"].values, scale="utc", format="mjd")

    if "mag" in observations.columns:
        mag = observations["mag"].values
    else:
        mag = None

    if "mag_sigma" in observations.columns:
        mag_sigma = observations["mag_sigma"].values
    else:
        mag_sigma = None

    if "filter" in observations.columns:
        filters = observations["filter"].values
    else:
        filters = None

    if "exposure_id" in observations.columns:
        exposure_id = observations["exposure_id"].values
    else:
        exposure_id = None

<<<<<<< HEAD
    cutout_paths, cutout_results = get_cutouts(
        times, ra, dec, obscode, 
=======
    if "exposure_duration" in observations.columns:
        exposure_time = observations["exposure_duration"].values
    else:
        exposure_time = None

    cutout_paths, cutout_results, exposure_times = get_cutouts(
        times, ra, dec,
>>>>>>> 4f212caa
        sia_url=args.sia_url,
        exposure_time=exposure_time,
        exposure_id=exposure_id,
        out_dir=args.out_dir
    )
<<<<<<< HEAD

    exposure_time = cutout_results["exptime"].values.astype(int)
=======
>>>>>>> 4f212caa

    # Plot cutouts
    fig, ax = plot_cutouts(
        cutout_paths,
        times,
        ra,
        dec,
        vra,
        vdec,
        filters=filters,
        mag=mag,
        mag_sigma=mag_sigma,
        exposure_time=exposure_times,
        cutout_height=75,
        cutout_width=75,
    )
    fig.savefig(os.path.join(args.out_dir, args.out_file), bbox_inches="tight")

<|MERGE_RESOLUTION|>--- conflicted
+++ resolved
@@ -104,8 +104,9 @@
 
     urls = []
     results = []
-<<<<<<< HEAD
-    for i, (ra_i, dec_i, mjd_i, exposure_id_i, obscode_i) in enumerate(zip(ra, dec, mjd, exposure_id, obscode)):
+
+    exposure_times = []
+    for i, (ra_i, dec_i, mjd_i, exposure_id_i, exposure_time_i) in enumerate(zip(ra, dec, mjd, exposure_id, exposure_time)):
 
         if obscode_i == "I41":
             try:
@@ -126,7 +127,7 @@
 
         else:
             try:
-                cutout_url, results_i = find_cutout(
+                cutout_url, results_i, exptime_i = find_cutout(
                     ra_i,
                     dec_i,
                     mjd_i,
@@ -134,35 +135,15 @@
                     delta_time=delta_time,
                     height=height,
                     width=width,
-                    exposure_id=exposure_id_i
+                    exposure_id=exposure_id_i,
+                    exposure_time=exposure_time_i
                 )
 
             except FileNotFoundError as e:
-                logger.warning(f"No cutout found for {mjd_i} MJD [UTC] at (RA, Dec) = ({ra_i}, {dec_i}) in SIA Search")
+                logger.warning(f"No cutout found for {mjd_i} MJD [UTC] at (RA, Dec) = ({ra_i}, {dec_i})")
                 cutout_url = None
                 results_i = pd.DataFrame({"access_url" : [None]})
-=======
-    exposure_times = []
-    for i, (ra_i, dec_i, mjd_i, exposure_id_i, exposure_time_i) in enumerate(zip(ra, dec, mjd, exposure_id, exposure_time)):
-
-        try:
-            cutout_url, results_i, exptime_i = find_cutout(
-                ra_i,
-                dec_i,
-                mjd_i,
-                sia_service,
-                delta_time=delta_time,
-                height=height,
-                width=width,
-                exposure_id=exposure_id_i,
-                exposure_time=exposure_time_i
-            )
-
-        except FileNotFoundError as e:
-            logger.warning(f"No cutout found for {mjd_i} MJD [UTC] at (RA, Dec) = ({ra_i}, {dec_i})")
-            cutout_url = None
-            results_i = pd.DataFrame({"access_url" : [None]})
->>>>>>> 4f212caa
+
 
         urls.append(cutout_url)
         results.append(results_i)
@@ -271,28 +252,13 @@
     else:
         exposure_id = None
 
-<<<<<<< HEAD
-    cutout_paths, cutout_results = get_cutouts(
-        times, ra, dec, obscode, 
-=======
-    if "exposure_duration" in observations.columns:
-        exposure_time = observations["exposure_duration"].values
-    else:
-        exposure_time = None
-
     cutout_paths, cutout_results, exposure_times = get_cutouts(
         times, ra, dec,
->>>>>>> 4f212caa
         sia_url=args.sia_url,
         exposure_time=exposure_time,
         exposure_id=exposure_id,
         out_dir=args.out_dir
     )
-<<<<<<< HEAD
-
-    exposure_time = cutout_results["exptime"].values.astype(int)
-=======
->>>>>>> 4f212caa
 
     # Plot cutouts
     fig, ax = plot_cutouts(
