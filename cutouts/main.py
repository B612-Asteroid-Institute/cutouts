import os
import logging
import argparse
import numpy as np
import numpy.typing as npt
import pandas as pd

from astropy.time import Time
from typing import (
    List,
    Optional,
    Union,
    Tuple
)
from pyvo.dal.sia import SIAService

from .io import (
    find_cutout,
    download_cutout
)
from .plot import plot_cutouts

logger = logging.getLogger("cutouts")

SIA_URL = "https://datalab.noirlab.edu/sia/nsc_dr2"

def get_cutouts(
        times: Time,
        ra: npt.NDArray[np.float64],
        dec: npt.NDArray[np.float64],
        sia_url: str = SIA_URL,
        exposure_id: Optional[str] = None,
        exposure_time: Optional[float] = None,
        delta_time: float = 1e-8,
        height: float = 20.,
        width: float = 20.,
        out_dir: Optional[str] = None,
        timeout: Optional[int] = 180,
    ) -> Tuple[List[Union[str, None]], pd.DataFrame]:
    """
    Attempt to find cutouts by querying the given Simple Image Access (SIA)
    catalog for cutouts at each RA, Dec, and MJD [UTC]. If the exposure ID is known
    an additional check will be made to make sure the exposure ID matches the cutout.
    If it does not, then a warning will be thrown.

    Parameters
    ----------
    times : `~astropy.time.core.Time` (N)
        Observation times.
    ra : `~numpy.ndarray` (N)
        Right Ascension in degrees.
    dec :`~numpy.ndarray` (N)
        Declination in degrees.
    sia_url : str
        Simple Image Access (SIA) service URL.
    exposure_id: str, optional
        Exposure ID, if known.
    delta_time: float, optional
        Match on observation time to within this delta. Delta should
        be in units of days.
    height : float, optional
        Height of the cutout in arcseconds.
    width : float, optional
        Width of the cutout in arcseconds.
    out_dir : str, optional
        Save cutouts to this directory. If None, cutouts are saved to
        the package cache located at ~/.cutouts.
    timeout : int, optional
        Timeout in seconds before giving up on downloading cutout.

    Returns
    -------
    list : str
        Paths of the downloaded cutouts, if no cutout was found for a particular
        position and time then None instead.
    results : `~pandas.DataFrame`
        DataFrame containing SIA search results for each cutout.
    exposure_times: `~numpy.ndarray` (N)
        Exposure times in seconds


    Raises
    ------
    ValueError: If times is not an `~astropy.Time` object.
    """
    # Connect to Simple Image Access catalog
    sia_service = SIAService(sia_url)

    if not isinstance(times, Time):
        err = (
            "times should be an astropy.time object"
        )
        raise ValueError(err)

    if not isinstance(exposure_id, (List, np.ndarray)):
        exposure_id = [None for i in range(len(ra))]

    if not isinstance(exposure_time, (List, np.ndarray)):
        exposure_time = [None for i in range(len(ra))]

    mjd = times.utc.mjd

    urls = []
    results = []
    exposure_times = []
    for i, (ra_i, dec_i, mjd_i, exposure_id_i, exposure_time_i) in enumerate(zip(ra, dec, mjd, exposure_id, exposure_time)):

        try:
            cutout_url, results_i, exptime_i = find_cutout(
                ra_i,
                dec_i,
                mjd_i,
                sia_service,
                delta_time=delta_time,
                height=height,
                width=width,
                exposure_id=exposure_id_i,
                exposure_time=exposure_time_i
            )

        except FileNotFoundError as e:
            logger.warning(f"No cutout found for {mjd_i} MJD [UTC] at (RA, Dec) = ({ra_i}, {dec_i})")
            cutout_url = None
            results_i = pd.DataFrame({"access_url" : [None]})

        urls.append(cutout_url)
        results.append(results_i)
        exposure_times.append(exptime_i)

    results = pd.concat(
        results,
        ignore_index=True
    )

    exposure_times = np.array(exposure_times)

    paths = []
    for i, (ra_i, dec_i, mjd_i, exposure_id_i, url_i) in enumerate(zip(ra, dec, mjd, exposure_id, urls)):

        if exposure_id_i is None:
            file_name = f"{times[i].utc.isot}_ra{ra_i:.8f}_dec{dec_i:.8f}_h{height}_w{width}.fits"
        else:
            file_name = f"{times[i].utc.isot}_ra{ra_i:.8f}_dec{dec_i:.8f}_expid_{exposure_id_i}_h{height}_w{width}.fits"

        if out_dir is not None:
            out_file_i = os.path.join(out_dir, file_name)
        else:
            out_file_i = None

        if url_i is None:
            path_i = None
        else:
            if not os.path.exists(out_file_i):
                logger.info(f"Cutout {file_name} has been previously downloaded.")
                try:
                    path_i = download_cutout(
                        url_i,
                        out_file=out_file_i,
                        cache=True,
                        pkgname="cutouts",
                        timeout=timeout,
                    )
                except FileNotFoundError:
                    path_i = None
            else:
                path_i = out_file_i

        paths.append(path_i)

    return paths, results, exposure_times

def main():

    parser = argparse.ArgumentParser(
        prog="cutouts",
        description="Get and plot cutouts along a trajectory."
    )
    parser.add_argument(
        "observations",
        help="File containing observations and predicted ephemerides of a moving object.",
        type=str
        )
    parser.add_argument(
        "--out_dir",
        help="Directory where to save downloaded cutouts and the grid of plotted cutouts.",
        type=str,
        default="."
        )
    parser.add_argument(
        "--out_file",
        help="File name (not including --out_dir) of where to save cutouts grid.",
        type=str,
        default="cutouts.jpg"
    )
    parser.add_argument(
        "--sia_url",
        help="Simple Image Access (SIA) URL.",
        type=str,
        default=SIA_URL
        )
    args = parser.parse_args()


    observations = pd.read_csv(args.observations, index_col=False)

    ra = observations["pred_ra_deg"].values
    dec = observations["pred_dec_deg"].values
    vra = observations["pred_vra_degpday"].values
    vdec = observations["pred_vdec_degpday"].values
    times = Time(observations["mjd_utc"].values, scale="utc", format="mjd")

    if "mag" in observations.columns:
        mag = observations["mag"].values
    else:
        mag = None

    if "mag_sigma" in observations.columns:
        mag_sigma = observations["mag_sigma"].values
    else:
        mag_sigma = None

    if "filter" in observations.columns:
        filters = observations["filter"].values
    else:
        filters = None

    if "exposure_id" in observations.columns:
        exposure_id = observations["exposure_id"].values
    else:
        exposure_id = None

    if "exposure_duration" in observations.columns:
        exposure_time = observations["exposure_duration"].values
    else:
        exposure_time = None

    cutout_paths, cutout_results, exposure_times = get_cutouts(
        times, ra, dec,
        sia_url=args.sia_url,
        exposure_time=exposure_time,
        exposure_id=exposure_id,
        out_dir=args.out_dir
    )

    # Plot cutouts
    fig, ax = plot_cutouts(
        cutout_paths,
        times,
        ra,
        dec,
        vra,
        vdec,
        filters=filters,
        mag=mag,
        mag_sigma=mag_sigma,
<<<<<<< HEAD
        exposure_time=exposure_time,
        cutout_height_arcsec=20,
        cutout_width_arcsec=20,
=======
        exposure_time=exposure_times,
        cutout_height=75,
        cutout_width=75,
>>>>>>> 4f212caa
    )
    fig.savefig(os.path.join(args.out_dir, args.out_file), bbox_inches="tight")

<|MERGE_RESOLUTION|>--- conflicted
+++ resolved
@@ -253,15 +253,9 @@
         filters=filters,
         mag=mag,
         mag_sigma=mag_sigma,
-<<<<<<< HEAD
-        exposure_time=exposure_time,
+        exposure_time=exposure_times,
         cutout_height_arcsec=20,
         cutout_width_arcsec=20,
-=======
-        exposure_time=exposure_times,
-        cutout_height=75,
-        cutout_width=75,
->>>>>>> 4f212caa
     )
     fig.savefig(os.path.join(args.out_dir, args.out_file), bbox_inches="tight")
 
